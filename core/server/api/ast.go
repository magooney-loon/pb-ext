package api

import (
	"go/ast"
	"go/parser"
	"go/token"
	"os"
	"path/filepath"
	"regexp"
	"strings"
)

// =============================================================================
// Simplified PocketBase-Focused AST Parser
// =============================================================================

// NewASTParser creates a new simplified PocketBase-focused AST parser
func NewASTParser() *ASTParser {
	parser := &ASTParser{
		fileSet:            token.NewFileSet(),
		structs:            make(map[string]*StructInfo),
		handlers:           make(map[string]*ASTHandlerInfo),
		pocketbasePatterns: NewPocketBasePatterns(),
		logger:             &DefaultLogger{},
		parseErrors:        make([]ParseError, 0),
	}

	// Auto-discover source files
	if err := parser.DiscoverSourceFiles(); err != nil {
		parser.logger.Error("Failed to discover source files: %v", err)
	}

	return parser
}

// DiscoverSourceFiles finds and parses files with API_SOURCE directive
func (p *ASTParser) DiscoverSourceFiles() error {
	return filepath.Walk(".", func(path string, info os.FileInfo, err error) error {
		if err != nil || !strings.HasSuffix(path, ".go") {
			return nil
		}

		content, err := os.ReadFile(path)
		if err != nil {
			return nil
		}

		if strings.Contains(string(content), "// API_SOURCE") {
			return p.ParseFile(path)
		}

		return nil
	})
}

// ParseFile parses a single Go file for PocketBase patterns
func (p *ASTParser) ParseFile(filename string) error {
	p.mu.Lock()
	defer p.mu.Unlock()

	// First, try to parse the file to validate syntax
	file, err := parser.ParseFile(p.fileSet, filename, nil, parser.ParseComments)
	if err != nil {
		p.parseErrors = append(p.parseErrors, ParseError{
			Type:    "syntax",
			Message: err.Error(),
			File:    filename,
		})
		return err
	}

	// Check if file contains API_SOURCE directive
	content, err := os.ReadFile(filename)
	if err != nil {
		return err
	}

	if !strings.Contains(string(content), "// API_SOURCE") {
		// File doesn't have API_SOURCE directive, skip processing
		return nil
	}

	// Extract structs (for request/response types)
	p.extractStructs(file)

	// Extract variable declarations first
	p.extractVariableDeclarations(file, &ASTHandlerInfo{Variables: make(map[string]string)})

	// Extract handlers
	p.extractHandlers(file)

	return nil
}

// extractStructs extracts struct definitions that might be used for requests/responses
func (p *ASTParser) extractStructs(file *ast.File) {
	ast.Inspect(file, func(n ast.Node) bool {
		if genDecl, ok := n.(*ast.GenDecl); ok && genDecl.Tok == token.TYPE {
			for _, spec := range genDecl.Specs {
				if typeSpec, ok := spec.(*ast.TypeSpec); ok {
					if structType, ok := typeSpec.Type.(*ast.StructType); ok {
						structInfo := p.parseStruct(typeSpec, structType)
						p.structs[structInfo.Name] = structInfo
					}
				}
			}
		}
		return true
	})
}

// parseStruct parses a struct definition
func (p *ASTParser) parseStruct(typeSpec *ast.TypeSpec, structType *ast.StructType) *StructInfo {
	structInfo := &StructInfo{
		Name:   typeSpec.Name.Name,
		Fields: make(map[string]*FieldInfo),
	}

	for _, field := range structType.Fields.List {
		for _, name := range field.Names {
			fieldInfo := &FieldInfo{
				Name: name.Name,
				Type: p.extractTypeName(field.Type),
			}

			// Parse JSON tags
			if field.Tag != nil {
				p.parseJSONTag(field.Tag.Value, fieldInfo)
			}

			structInfo.Fields[fieldInfo.Name] = fieldInfo
		}
	}

	// Generate JSON schema
	structInfo.JSONSchema = p.generateStructSchema(structInfo)
	return structInfo
}

// parseJSONTag parses JSON struct tags
func (p *ASTParser) parseJSONTag(tagValue string, fieldInfo *FieldInfo) {
	tagValue = strings.Trim(tagValue, "`")
	if jsonTag := p.extractTag(tagValue, "json"); jsonTag != "" {
		parts := strings.Split(jsonTag, ",")
		if len(parts) > 0 && parts[0] != "" && parts[0] != "-" {
			fieldInfo.JSONName = parts[0]
		}
	}
}

// extractTag extracts a specific tag value
func (p *ASTParser) extractTag(tagValue, tagName string) string {
	re := regexp.MustCompile(tagName + `:"([^"]*)"`)
	matches := re.FindStringSubmatch(tagValue)
	if len(matches) > 1 {
		return matches[1]
	}
	return ""
}

// extractHandlers finds and analyzes PocketBase handler functions
func (p *ASTParser) extractHandlers(file *ast.File) {
	ast.Inspect(file, func(n ast.Node) bool {
		if funcDecl, ok := n.(*ast.FuncDecl); ok {
			if p.isPocketBaseHandler(funcDecl) {
				handlerInfo := p.analyzePocketBaseHandler(funcDecl)
				if handlerInfo != nil {
					p.handlers[handlerInfo.Name] = handlerInfo
				}
			}
		}
		return true
	})
}

// isPocketBaseHandler checks if a function is a PocketBase handler
func (p *ASTParser) isPocketBaseHandler(funcDecl *ast.FuncDecl) bool {
	if funcDecl.Type.Params == nil || len(funcDecl.Type.Params.List) != 1 {
		return false
	}

	param := funcDecl.Type.Params.List[0]
	if star, ok := param.Type.(*ast.StarExpr); ok {
		if sel, ok := star.X.(*ast.SelectorExpr); ok {
			return sel.Sel.Name == "RequestEvent"
		}
	}

	return false
}

// analyzePocketBaseHandler analyzes a PocketBase handler function
func (p *ASTParser) analyzePocketBaseHandler(funcDecl *ast.FuncDecl) *ASTHandlerInfo {
	handlerInfo := &ASTHandlerInfo{
		Name:      funcDecl.Name.Name,
		Variables: make(map[string]string),
	}

	// Extract API description from comments
	if funcDecl.Doc != nil {
		p.parseHandlerComments(funcDecl.Doc, handlerInfo)
	}

	// Analyze handler body for PocketBase patterns
	if funcDecl.Body != nil {
		p.analyzePocketBasePatterns(funcDecl.Body, handlerInfo)
	}

	// Try to generate request schema if we have a request type
	if handlerInfo.RequestType != "" {
		if schema := p.generateSchemaFromType(handlerInfo.RequestType); schema != nil {
			handlerInfo.RequestSchema = schema
		}
	}

	// Additional pass to detect variable declarations within the handler
	if funcDecl.Body != nil {
		p.extractLocalVariables(funcDecl.Body, handlerInfo)
	}

	return handlerInfo
}

// parseHandlerComments extracts API information from function comments
func (p *ASTParser) parseHandlerComments(doc *ast.CommentGroup, handlerInfo *ASTHandlerInfo) {
	for _, comment := range doc.List {
		text := strings.TrimSpace(strings.TrimPrefix(comment.Text, "//"))

		if strings.HasPrefix(text, "API_DESC") {
			handlerInfo.APIDescription = strings.TrimSpace(strings.TrimPrefix(text, "API_DESC"))
		} else if strings.HasPrefix(text, "API_TAGS") {
			tags := strings.TrimSpace(strings.TrimPrefix(text, "API_TAGS"))
			handlerInfo.APITags = strings.Split(tags, ",")
			for i, tag := range handlerInfo.APITags {
				handlerInfo.APITags[i] = strings.TrimSpace(tag)
			}
		}
	}
}

// analyzePocketBasePatterns analyzes the handler body for PocketBase-specific patterns
func (p *ASTParser) analyzePocketBasePatterns(body *ast.BlockStmt, handlerInfo *ASTHandlerInfo) {
	ast.Inspect(body, func(n ast.Node) bool {
		switch node := n.(type) {
		case *ast.CallExpr:
			p.analyzePocketBaseCall(node, handlerInfo)
		case *ast.AssignStmt:
			p.trackVariableAssignment(node, handlerInfo)
		case *ast.DeclStmt:
			// Handle var declarations within functions
			if genDecl, ok := node.Decl.(*ast.GenDecl); ok && genDecl.Tok == token.VAR {
				p.extractVarDecl(genDecl, handlerInfo)
			}
		}
		return true
	})
}

// analyzePocketBaseCall analyzes PocketBase-specific method calls and general Go patterns
func (p *ASTParser) analyzePocketBaseCall(call *ast.CallExpr, handlerInfo *ASTHandlerInfo) {
	if sel, ok := call.Fun.(*ast.SelectorExpr); ok {
		switch sel.Sel.Name {
		case "BindBody":
			p.handleBindBody(call, handlerInfo)
		case "JSON":
			p.handleJSONResponse(call, handlerInfo)
		case "RequireAuth", "RequireAdminAuth", "RequireRecordAuth":
			p.handleAuth(sel.Sel.Name, handlerInfo)
		case "FindRecordsByFilter", "FindRecordById", "CreateRecord", "UpdateRecord", "DeleteRecord":
			p.handleDatabaseOperation(sel.Sel.Name, handlerInfo)
		case "EnrichRecord", "EnrichRecords":
			handlerInfo.UsesEnrichRecords = true
		case "RequestInfo":
			handlerInfo.UsesRequestInfo = true
		case "Decode":
			// Handle json.NewDecoder().Decode() pattern
			p.handleJSONDecode(call, handlerInfo)
		case "NewDecoder":
			// Handle json.NewDecoder() calls
			p.handleNewDecoder(call, handlerInfo)
		}
	} else if ident, ok := call.Fun.(*ast.Ident); ok {
		// Handle direct function calls
		switch ident.Name {
		case "NewDecoder":
			p.handleNewDecoder(call, handlerInfo)
		}
	}
}

// handleBindBody handles e.BindBody(&data) pattern
func (p *ASTParser) handleBindBody(call *ast.CallExpr, handlerInfo *ASTHandlerInfo) {
	handlerInfo.UsesBindBody = true

	if len(call.Args) > 0 {
		// Handle &struct pattern
		if unary, ok := call.Args[0].(*ast.UnaryExpr); ok && unary.Op == token.AND {
			if ident, ok := unary.X.(*ast.Ident); ok {
				if varType, exists := handlerInfo.Variables[ident.Name]; exists {
					handlerInfo.RequestType = varType
				}
			}
		}
	}
}

// handleJSONResponse handles e.JSON(status, data) pattern
func (p *ASTParser) handleJSONResponse(call *ast.CallExpr, handlerInfo *ASTHandlerInfo) {
	if len(call.Args) >= 2 {
		// First try to analyze map literals for detailed schemas
		if schema := p.analyzeMapLiteralSchema(call.Args[1]); schema != nil {
			handlerInfo.ResponseSchema = schema
			return
		}

		// Then try type inference for struct-based responses
		if responseType := p.inferTypeFromExpression(call.Args[1], handlerInfo); responseType != "" {
			handlerInfo.ResponseType = responseType
			if schema := p.generateSchemaFromType(responseType); schema != nil {
				handlerInfo.ResponseSchema = schema
				return
			}
		}

		// Fallback: generate a basic object schemaa
		handlerInfo.ResponseSchema = &OpenAPISchema{
			Type:                 "object",
			Description:          "Response data",
			AdditionalProperties: true,
		}
	}
}

// handleJSONDecode handles json.Decoder.Decode(&struct) pattern
func (p *ASTParser) handleJSONDecode(call *ast.CallExpr, handlerInfo *ASTHandlerInfo) {
	if len(call.Args) > 0 {
		// Handle &struct pattern in Decode(&req)
		if unary, ok := call.Args[0].(*ast.UnaryExpr); ok && unary.Op == token.AND {
			if ident, ok := unary.X.(*ast.Ident); ok {
				if varType, exists := handlerInfo.Variables[ident.Name]; exists {
					handlerInfo.RequestType = varType
					// Generate request schema immediately
					if schema := p.generateSchemaFromType(varType); schema != nil {
						handlerInfo.RequestSchema = schema
					}
				}
			}
		}
	}
}

// handleNewDecoder handles json.NewDecoder(c.Request.Body) pattern
func (p *ASTParser) handleNewDecoder(call *ast.CallExpr, handlerInfo *ASTHandlerInfo) {
	// This indicates JSON decoding is being used
	handlerInfo.UsesJSONDecode = true
}

// handleAuth handles authentication requirement patterns
func (p *ASTParser) handleAuth(authMethod string, handlerInfo *ASTHandlerInfo) {
	handlerInfo.RequiresAuth = true
	switch authMethod {
	case "RequireAuth":
		handlerInfo.AuthType = "user_auth"
	case "RequireAdminAuth":
		handlerInfo.AuthType = "admin_auth"
	case "RequireRecordAuth":
		handlerInfo.AuthType = "record_auth"
	}
}

// handleDatabaseOperation handles database operation patterns
func (p *ASTParser) handleDatabaseOperation(method string, handlerInfo *ASTHandlerInfo) {
	operation := map[string]string{
		"FindRecordsByFilter": "query",
		"FindRecordById":      "read",
		"CreateRecord":        "create",
		"UpdateRecord":        "update",
		"DeleteRecord":        "delete",
	}

	if op, exists := operation[method]; exists {
		handlerInfo.DatabaseOperations = append(handlerInfo.DatabaseOperations, op)
	}
}

// trackVariableAssignment tracks variable assignments for type inference
func (p *ASTParser) trackVariableAssignment(assign *ast.AssignStmt, handlerInfo *ASTHandlerInfo) {
	for i, lhs := range assign.Lhs {
		if ident, ok := lhs.(*ast.Ident); ok && i < len(assign.Rhs) {
			// Handle var declarations like: var req TodoRequest
			if varType := p.inferTypeFromExpression(assign.Rhs[i], handlerInfo); varType != "" {
				handlerInfo.Variables[ident.Name] = varType
			}
		}
	}
}

// inferTypeFromExpression infers type from expressions (generic approach)
func (p *ASTParser) inferTypeFromExpression(expr ast.Expr, handlerInfo *ASTHandlerInfo) string {
	switch e := expr.(type) {
	case *ast.CompositeLit:
		// Handle struct literals like SomeStruct{...}
		if typeName := p.extractTypeName(e.Type); typeName != "" {
			return typeName
		}
	case *ast.UnaryExpr:
		if e.Op == token.AND {
			// Handle &struct patterns
			return p.extractTypeName(e.X)
		}
	case *ast.Ident:
		// Check variables first
		if varType, exists := handlerInfo.Variables[e.Name]; exists {
			return varType
		}
		// Check if it's a known struct type
		if _, exists := p.structs[e.Name]; exists {
			return e.Name
		}
		// Generic pattern matching for common types
		name := e.Name
		if strings.HasSuffix(name, "Request") || strings.HasSuffix(name, "Response") ||
			strings.HasSuffix(name, "Data") || strings.HasSuffix(name, "Input") ||
			strings.HasSuffix(name, "Output") || strings.HasSuffix(name, "Payload") {
			return name
		}
	case *ast.CallExpr:
		// Handle constructor patterns generically
		if ident, ok := e.Fun.(*ast.Ident); ok {
			if strings.HasPrefix(ident.Name, "New") && len(ident.Name) > 3 {
				return strings.TrimPrefix(ident.Name, "New")
			}
		}
		// Handle method calls that return records/arrays
		if sel, ok := e.Fun.(*ast.SelectorExpr); ok {
			methodName := sel.Sel.Name
			// PocketBase record methods
			if strings.Contains(methodName, "Record") {
				if strings.Contains(methodName, "s") || strings.Contains(methodName, "Filter") {
					return "[]Record"
				}
				return "Record"
			}
			// Generic collection methods
			if strings.Contains(methodName, "Find") && strings.Contains(methodName, "s") {
				return "[]interface{}"
			}
			if strings.Contains(methodName, "Find") || strings.Contains(methodName, "Get") {
				return "interface{}"
			}
		}
	case *ast.SliceExpr, *ast.IndexExpr:
		// Handle slice/array expressions
		return "[]interface{}"
	}
	return ""
}

// extractTypeName extracts type name from AST expressions
func (p *ASTParser) extractTypeName(expr ast.Expr) string {
	switch e := expr.(type) {
	case *ast.Ident:
		return e.Name
	case *ast.SelectorExpr:
		return e.Sel.Name
	case *ast.StarExpr:
		return p.extractTypeName(e.X)
	case *ast.ArrayType:
		return "[]" + p.extractTypeName(e.Elt)
	}
	return ""
}

// generateStructSchema generates OpenAPI schema for a struct
func (p *ASTParser) generateStructSchema(structInfo *StructInfo) *OpenAPISchema {
	schema := &OpenAPISchema{
		Type:       "object",
		Properties: make(map[string]*OpenAPISchema),
	}

	for _, fieldInfo := range structInfo.Fields {
		fieldName := fieldInfo.JSONName
		if fieldName == "" {
			fieldName = fieldInfo.Name
		}

		schema.Properties[fieldName] = p.generateFieldSchema(fieldInfo.Type)
	}

	return schema
}

// generateFieldSchema generates OpenAPI schema for a field type
func (p *ASTParser) generateFieldSchema(fieldType string) *OpenAPISchema {
	switch fieldType {
	case "string":
		return &OpenAPISchema{Type: "string"}
	case "int", "int64", "int32":
		return &OpenAPISchema{Type: "integer"}
	case "float64", "float32":
		return &OpenAPISchema{Type: "number"}
	case "bool":
		return &OpenAPISchema{Type: "boolean"}
	default:
		if strings.HasPrefix(fieldType, "[]") {
			return &OpenAPISchema{
				Type:  "array",
				Items: p.generateFieldSchema(strings.TrimPrefix(fieldType, "[]")),
			}
		}
		return &OpenAPISchema{Type: "object"}
	}
}

// =============================================================================
// Enhanced API Methods for Schema Generator Integration
// =============================================================================

// EnhanceEndpoint enhances an endpoint with AST analysis
func (p *ASTParser) EnhanceEndpoint(endpoint *APIEndpoint) error {
	p.mu.RLock()
	defer p.mu.RUnlock()

	// Try multiple handler name variations for better matching
	handlerNames := []string{
		endpoint.Handler, // Full name
		ExtractHandlerBaseName(endpoint.Handler, false), // Without package, keep suffixes
		ExtractHandlerBaseName(endpoint.Handler, true),  // Without package and suffixes
	}

	for _, handlerName := range handlerNames {
		if handlerInfo, exists := p.handlers[handlerName]; exists {
			// Set authentication info
			if handlerInfo.RequiresAuth {
				endpoint.Auth = &AuthInfo{
					Required:    true,
					Type:        handlerInfo.AuthType,
					Description: p.getAuthDescription(handlerInfo.AuthType),
				}
			}

			// Set description and tags
			if handlerInfo.APIDescription != "" {
				endpoint.Description = handlerInfo.APIDescription
			}
			if len(handlerInfo.APITags) > 0 {
				endpoint.Tags = handlerInfo.APITags
			}

<<<<<<< HEAD
			// Store enhanced data in handler info for later use
			// Note: APIEndpoint doesn't have Data field, so we store in handler info
			handlerInfo.Variables["enhanced"] = "true"
			return nil
		}
=======
		// Set request and response schemas
		if handlerInfo.RequestSchema != nil {
			endpoint.Request = handlerInfo.RequestSchema
		}
		if handlerInfo.ResponseSchema != nil {
			endpoint.Response = handlerInfo.ResponseSchema
		}

		// Store enhanced data in handler info for later use
		// Note: APIEndpoint doesn't have Data field, so we store in handler info
		handlerInfo.Variables["enhanced"] = "true"
>>>>>>> 605b8e9f
	}

	return nil
}

// getAuthDescription returns user-friendly auth description
func (p *ASTParser) getAuthDescription(authType string) string {
	switch authType {
	case "user_auth":
		return "User authentication required"
	case "admin_auth":
		return "Admin authentication required"
	case "record_auth":
		return "Record-level authentication required"
	default:
		return "Authentication required"
	}
}

// GetHandlerDescription returns description for a handler
func (p *ASTParser) GetHandlerDescription(handlerName string) string {
	p.mu.RLock()
	defer p.mu.RUnlock()

	if handlerInfo, exists := p.handlers[handlerName]; exists {
		return handlerInfo.APIDescription
	}
	return ""
}

// GetHandlerTags returns tags for a handler
func (p *ASTParser) GetHandlerTags(handlerName string) []string {
	p.mu.RLock()
	defer p.mu.RUnlock()

	if handlerInfo, exists := p.handlers[handlerName]; exists {
		return handlerInfo.APITags
	}
	return []string{}
}

// GetStructByName returns a struct by name
func (p *ASTParser) GetStructByName(name string) (*StructInfo, bool) {
	p.mu.RLock()
	defer p.mu.RUnlock()

	structInfo, exists := p.structs[name]
	return structInfo, exists
}

// GetAllStructs returns all parsed structs
func (p *ASTParser) GetAllStructs() map[string]*StructInfo {
	p.mu.RLock()
	defer p.mu.RUnlock()

	result := make(map[string]*StructInfo)
	for k, v := range p.structs {
		result[k] = v
	}
	return result
}

// GetStructsForFinding returns all structs for searching operations (interface compatibility)
func (p *ASTParser) GetStructsForFinding() map[string]*StructInfo {
	return p.GetAllStructs()
}

// GetAllHandlers returns all parsed handlers
func (p *ASTParser) GetAllHandlers() map[string]*ASTHandlerInfo {
	p.mu.RLock()
	defer p.mu.RUnlock()

	result := make(map[string]*ASTHandlerInfo)
	for k, v := range p.handlers {
		result[k] = v
	}
	return result
}

// GetHandlerByName returns a handler by name
func (p *ASTParser) GetHandlerByName(name string) (*ASTHandlerInfo, bool) {
	p.mu.RLock()
	defer p.mu.RUnlock()

	handlerInfo, exists := p.handlers[name]
	return handlerInfo, exists
}

// GetParseErrors returns parse errors (interface compatibility)
func (p *ASTParser) GetParseErrors() []ParseError {
	p.mu.RLock()
	defer p.mu.RUnlock()
	return p.parseErrors
}

// ClearCache clears all cached data (interface compatibility)
func (p *ASTParser) ClearCache() {
	p.mu.Lock()
	defer p.mu.Unlock()

	p.structs = make(map[string]*StructInfo)
	p.handlers = make(map[string]*ASTHandlerInfo)
}

// analyzeMapLiteralSchema analyzes map[string]any{...} literals to generate schemas
func (p *ASTParser) analyzeMapLiteralSchema(expr ast.Expr) *OpenAPISchema {
	switch e := expr.(type) {
	case *ast.CompositeLit:
		// Check if it's a map literal
		if _, ok := e.Type.(*ast.MapType); ok {
			return p.parseMapLiteral(e)
		}
	}
	return nil
}

// parseMapLiteral parses a map literal and generates a JSON schema
func (p *ASTParser) parseMapLiteral(mapLit *ast.CompositeLit) *OpenAPISchema {
	schema := &OpenAPISchema{
		Type:       "object",
		Properties: make(map[string]*OpenAPISchema),
	}

	required := []string{}

	for _, elt := range mapLit.Elts {
		if kv, ok := elt.(*ast.KeyValueExpr); ok {
			// Extract key name
			var keyName string
			if basicLit, ok := kv.Key.(*ast.BasicLit); ok && basicLit.Kind.String() == "STRING" {
				keyName = strings.Trim(basicLit.Value, `"`)
			}

			if keyName != "" {
				// Analyze value type using generic inference
				valueSchema := p.analyzeValueExpression(kv.Value)
				if valueSchema != nil {
					schema.Properties[keyName] = valueSchema
					// Consider most fields required (can be refined later)
					if keyName != "error" && keyName != "message" && keyName != "description" {
						required = append(required, keyName)
					}
				}
			}
		}
	}

	if len(required) > 0 {
		schema.Required = required
	}

	return schema
}

// analyzeValueExpression analyzes the value in a key-value pair to determine its schema
func (p *ASTParser) analyzeValueExpression(expr ast.Expr) *OpenAPISchema {
	switch e := expr.(type) {
	case *ast.BasicLit:
		switch e.Kind.String() {
		case "STRING":
			return &OpenAPISchema{
				Type:    "string",
				Example: strings.Trim(e.Value, `"`),
			}
		case "INT":
			return &OpenAPISchema{
				Type:    "integer",
				Example: e.Value,
			}
		case "FLOAT":
			return &OpenAPISchema{
				Type:    "number",
				Example: e.Value,
			}
		}
	case *ast.Ident:
		switch e.Name {
		case "true", "false":
			return &OpenAPISchema{
				Type:    "boolean",
				Example: e.Name == "true",
			}
		default:
			// Generic variable reference handling based on naming patterns
			varName := e.Name
			if strings.HasSuffix(varName, "s") && len(varName) > 2 {
				// Plural names likely arrays
				return &OpenAPISchema{
					Type:  "array",
					Items: &OpenAPISchema{Type: "object"},
				}
			}
			// Default to string for identifiers
			return &OpenAPISchema{Type: "string"}
		}
	case *ast.CompositeLit:
		// Handle nested map literals
		if _, ok := e.Type.(*ast.MapType); ok {
			return p.parseMapLiteral(e)
		}
		// Handle slice literals
		if _, ok := e.Type.(*ast.ArrayType); ok {
			return p.parseArrayLiteral(e)
		}
	case *ast.CallExpr:
		// Handle method calls that return specific types
		if sel, ok := e.Fun.(*ast.SelectorExpr); ok {
			switch sel.Sel.Name {
			case "GetString":
				return &OpenAPISchema{Type: "string"}
			case "GetBool":
				return &OpenAPISchema{Type: "boolean"}
			case "GetInt", "GetFloat":
				return &OpenAPISchema{Type: "number"}
			case "GetDateTime":
				return &OpenAPISchema{
					Type:   "string",
					Format: "date-time",
				}
			case "Format":
				// Handle time.Format calls
				if x, ok := sel.X.(*ast.CallExpr); ok {
					if s, ok := x.Fun.(*ast.SelectorExpr); ok && s.Sel.Name == "Now" {
						return &OpenAPISchema{
							Type:   "string",
							Format: "date-time",
						}
					}
				}
				return &OpenAPISchema{Type: "string"}
			case "Unix", "UnixNano":
				return &OpenAPISchema{Type: "integer"}
			}
		}
		// Handle direct function calls
		if ident, ok := e.Fun.(*ast.Ident); ok {
			switch ident.Name {
			case "len":
				return &OpenAPISchema{Type: "integer", Minimum: floatPtr(0)}
			case "make":
				return &OpenAPISchema{
					Type:  "array",
					Items: &OpenAPISchema{Type: "object"},
				}
			default:
				if strings.Contains(ident.Name, "String") || strings.HasPrefix(ident.Name, "Format") {
					return &OpenAPISchema{Type: "string"}
				}
				if strings.Contains(ident.Name, "Int") || strings.Contains(ident.Name, "Count") {
					return &OpenAPISchema{Type: "integer"}
				}
			}
		}
	case *ast.SelectorExpr:
		// Handle method calls and property access generically
		if sel := e.Sel.Name; sel != "" {
			// PocketBase record getter methods
			if strings.HasPrefix(sel, "Get") {
				switch {
				case strings.Contains(sel, "String"):
					return &OpenAPISchema{Type: "string"}
				case strings.Contains(sel, "Bool"):
					return &OpenAPISchema{Type: "boolean"}
				case strings.Contains(sel, "Int") || strings.Contains(sel, "Float"):
					return &OpenAPISchema{Type: "number"}
				case strings.Contains(sel, "DateTime") || strings.Contains(sel, "Time"):
					return &OpenAPISchema{Type: "string", Format: "date-time"}
				default:
					return &OpenAPISchema{Type: "string"}
				}
			}

			// Generic property inference
			if strings.Contains(sel, "Id") || strings.HasSuffix(sel, "ID") {
				return &OpenAPISchema{Type: "string"}
			}
			if strings.Contains(sel, "Time") || strings.Contains(sel, "At") || strings.Contains(sel, "Date") {
				return &OpenAPISchema{Type: "string", Format: "date-time"}
			}
			if strings.Contains(sel, "Count") || sel == "Unix" || sel == "UnixNano" {
				return &OpenAPISchema{Type: "integer"}
			}
		}
	}

	// Default to string for unknown expressions instead of generic object
	return &OpenAPISchema{Type: "string"}
}

// parseArrayLiteral parses an array literal
func (p *ASTParser) parseArrayLiteral(arrayLit *ast.CompositeLit) *OpenAPISchema {
	schema := &OpenAPISchema{
		Type:  "array",
		Items: &OpenAPISchema{Type: "object"},
	}

	// Try to infer item type from first element
	if len(arrayLit.Elts) > 0 {
		if itemSchema := p.analyzeValueExpression(arrayLit.Elts[0]); itemSchema != nil {
			schema.Items = itemSchema
		}
	}

	return schema
}

// extractVariableDeclarations extracts variable declarations from the file
func (p *ASTParser) extractVariableDeclarations(file *ast.File, globalVars *ASTHandlerInfo) {
	ast.Inspect(file, func(n ast.Node) bool {
		switch node := n.(type) {
		case *ast.GenDecl:
			if node.Tok == token.VAR {
				for _, spec := range node.Specs {
					if valueSpec, ok := spec.(*ast.ValueSpec); ok {
						for i, name := range valueSpec.Names {
							if valueSpec.Type != nil {
								typeName := p.extractTypeName(valueSpec.Type)
								if typeName != "" {
									globalVars.Variables[name.Name] = typeName
								}
							} else if i < len(valueSpec.Values) {
								// Infer type from value
								if typeName := p.inferTypeFromExpression(valueSpec.Values[i], globalVars); typeName != "" {
									globalVars.Variables[name.Name] = typeName
								}
							}
						}
					}
				}
			}
		case *ast.AssignStmt:
			// Handle short variable declarations: req := TodoRequest{}
			if node.Tok == token.DEFINE {
				for i, lhs := range node.Lhs {
					if ident, ok := lhs.(*ast.Ident); ok && i < len(node.Rhs) {
						if typeName := p.inferTypeFromExpression(node.Rhs[i], globalVars); typeName != "" {
							globalVars.Variables[ident.Name] = typeName
						}
					}
				}
			}
		}
		return true
	})
}

// extractLocalVariables extracts variable declarations from within handler functions
func (p *ASTParser) extractLocalVariables(body *ast.BlockStmt, handlerInfo *ASTHandlerInfo) {
	ast.Inspect(body, func(n ast.Node) bool {
		switch node := n.(type) {
		case *ast.DeclStmt:
			if genDecl, ok := node.Decl.(*ast.GenDecl); ok && genDecl.Tok == token.VAR {
				p.extractVarDecl(genDecl, handlerInfo)
			}
		case *ast.AssignStmt:
			// Handle short variable declarations: req := TodoRequest{}
			if node.Tok == token.DEFINE {
				for i, lhs := range node.Lhs {
					if ident, ok := lhs.(*ast.Ident); ok && i < len(node.Rhs) {
						if typeName := p.inferTypeFromExpression(node.Rhs[i], handlerInfo); typeName != "" {
							handlerInfo.Variables[ident.Name] = typeName
						}
					}
				}
			}
		}
		return true
	})
}

// extractVarDecl extracts variable declarations from GenDecl nodes
func (p *ASTParser) extractVarDecl(genDecl *ast.GenDecl, handlerInfo *ASTHandlerInfo) {
	for _, spec := range genDecl.Specs {
		if valueSpec, ok := spec.(*ast.ValueSpec); ok {
			for i, name := range valueSpec.Names {
				if valueSpec.Type != nil {
					typeName := p.extractTypeName(valueSpec.Type)
					if typeName != "" {
						handlerInfo.Variables[name.Name] = typeName
					}
				} else if i < len(valueSpec.Values) {
					// Infer type from value
					if typeName := p.inferTypeFromExpression(valueSpec.Values[i], handlerInfo); typeName != "" {
						handlerInfo.Variables[name.Name] = typeName
					}
				}
			}
		}
	}
}

// generateSchemaFromType generates an OpenAPI schema from a type name
func (p *ASTParser) generateSchemaFromType(typeName string) *OpenAPISchema {
	// Handle array types
	if strings.HasPrefix(typeName, "[]") {
		elementType := strings.TrimPrefix(typeName, "[]")
		elementSchema := p.generateSchemaFromType(elementType)
		if elementSchema != nil {
			return &OpenAPISchema{
				Type:  "array",
				Items: elementSchema,
			}
		}
		return &OpenAPISchema{
			Type:  "array",
			Items: &OpenAPISchema{Type: "object"},
		}
	}

	// Handle primitive types
	switch typeName {
	case "string":
		return &OpenAPISchema{Type: "string"}
	case "int", "int64", "int32":
		return &OpenAPISchema{Type: "integer"}
	case "float64", "float32":
		return &OpenAPISchema{Type: "number"}
	case "bool":
		return &OpenAPISchema{Type: "boolean"}
	}

	// Look for struct definition
	if structInfo, exists := p.structs[typeName]; exists {
		return structInfo.JSONSchema
	}

	// Handle map types or unknown structs
	if strings.Contains(typeName, "map[") || typeName == "interface{}" {
		return &OpenAPISchema{
			Type:                 "object",
			AdditionalProperties: true,
		}
	}

	// Default to object type with reference
	return &OpenAPISchema{
		Type:                 "object",
		Description:          "Response object of type " + typeName,
		AdditionalProperties: true,
	}
}

// NewPocketBasePatterns creates PocketBase-specific patterns
func NewPocketBasePatterns() *PocketBasePatterns {
	return &PocketBasePatterns{
		RequestPatterns: map[string]RequestPattern{
			"BindBody": {
				Method:      "BindBody",
				Description: "PocketBase request body binding",
			},
		},
		ResponsePatterns: map[string]ResponsePattern{
			"EnrichRecord": {
				Method:      "EnrichRecord",
				ReturnType:  "Record",
				Description: "PocketBase record enrichment",
			},
		},
		AuthPatterns: []AuthPattern{
			{
				Pattern:     "RequireAuth",
				Required:    true,
				Description: "PocketBase authentication required",
			},
		},
	}
}<|MERGE_RESOLUTION|>--- conflicted
+++ resolved
@@ -547,13 +547,6 @@
 				endpoint.Tags = handlerInfo.APITags
 			}
 
-<<<<<<< HEAD
-			// Store enhanced data in handler info for later use
-			// Note: APIEndpoint doesn't have Data field, so we store in handler info
-			handlerInfo.Variables["enhanced"] = "true"
-			return nil
-		}
-=======
 		// Set request and response schemas
 		if handlerInfo.RequestSchema != nil {
 			endpoint.Request = handlerInfo.RequestSchema
@@ -565,7 +558,6 @@
 		// Store enhanced data in handler info for later use
 		// Note: APIEndpoint doesn't have Data field, so we store in handler info
 		handlerInfo.Variables["enhanced"] = "true"
->>>>>>> 605b8e9f
 	}
 
 	return nil
